# RootCommands

This is a library to simplify the usage of root commands on the Android OS. It is a Java wrapper around native binaries shipped with every Android OS, but can also be used to package and execute your own native binaries.

## Use library as Gradle dependency (Android library project)

1. Copy ``libraries/RootCommands`` to your project and include it in ``settings.gradle`` (see https://github.com/dschuermann/root-commands/blob/master/settings.gradle)
2. Add dependency ``compile project(':libraries:RootCommands')`` to your project ``build.gradle``. (see https://github.com/dschuermann/root-commands/blob/master/ExampleApp/build.gradle)

# Examples

To see RootCommands in action, compile the ``RootCommands Demo`` project and observe the logcat output.

## Debug Mode

You can enable debug logging in RootCommands by the following line:
```java
RootCommands.DEBUG = true;
```

## Root Access check

This tries to find the su binary, opens a root shell and checks for root uid.

```java
if (RootCommands.rootAccessGiven()) {
    // your code
}
```

## Simple Commands

You can instantiate SimpleCommands with the shell commands you want to execute. This is a very basic approach of executing something on a shell.

```java
// start root shell
Shell shell = Shell.startRootShell();

// simple commands
SimpleCommand command0 = new SimpleCommand("echo this is a command",
        "echo this is another command");
SimpleCommand command1 = new SimpleCommand("toolbox ls");
SimpleCommand command2 = new SimpleCommand("ls -la /system/etc/hosts");

shell.add(command0).waitForFinish();
shell.add(command1).waitForFinish();
shell.add(command2).waitForFinish();

Log.d(TAG, "Output of command2: " + command2.getOutput());
Log.d(TAG, "Exit code of command2: " + command2.getExitCode());

// close root shell
shell.close();
```

## Define your own commands

For more complex commands you can extend the Command class to parse the output while the shell executes the command.

```java
private class MyCommand extends Command {
    private static final String LINE = "hosts";
    boolean found = false;

    public MyCommand() {
        super("ls -la /system/etc/");
    }

    public boolean isFound() {
        return found;
    }

    @Override
    public void output(int id, String line) {
        if (line.contains(LINE)) {
            Log.d(TAG, "Found it!");
            found = true;
        }
    }

    @Override
    public void afterExecution(int id, int exitCode) {
    }

}
```

```java
// start root shell
Shell shell = Shell.startRootShell();

// custom command classes:
MyCommand myCommand = new MyCommand();
shell.add(myCommand).waitForFinish();

Log.d(TAG, "myCommand.isFound(): " + myCommand.isFound());

// close root shell
shell.close();
```

## Toolbox

Toolbox is similar to busybox, but normally shipped on every Android OS. You can find toolbox commands on https://github.com/CyanogenMod/android_system_core/tree/ics/toolbox . This means that these commands are designed to work on every Android OS, with a _working_ toolbox binary on it. They don't require busybox!

The Toolbox class is based on this toolbox executeable and provides some nice commands as java methods like:

* isRootAccessGiven()
* killAll(String processName)
* isProcessRunning(String processName)
* getFilePermissions(String file)
* setFilePermissions(String file, String permissions)
* getSymlink(String file)
* copyFile(String source, String destination, boolean remountAsRw, boolean preservePermissions)
* reboot(int action)
* withWritePermissions(String file, WithPermissions withWritePermission)
* setSystemClock(long millis)
* remount(String file, String mountType)
* ...

```java
Shell shell = Shell.startRootShell();

Toolbox tb = new Toolbox(shell);

if (tb.isRootAccessGiven()) {
    Log.d(TAG, "Root access given!");
} else {
    Log.d(TAG, "No root access!");
}

Log.d(TAG, tb.getFilePermissions("/system/etc/hosts"));

shell.close();
```

## Executables

Android APKs are normally not designed to include native executables. But they are designed to include native libraries for different architectures, which are deployed when the app is installed on the device. Androids mechanism will deploy the proper native library based on the architecture of the device.
This method only deploys files that are named like ``lib*.so``, which are included from the libs folder of your project.

We are missusing Androids library method to deploy our native executables, by renaming them after compilation, so that they are included in the apk and deployed based on the architecture.

Note: Permission and owner of deployed files: ``-rwxr-xr-x system   system      38092 2012-09-24 19:51 libhello_world_exec.so``

<<<<<<< HEAD
1. Put the sources of the native executables into the libs folder as seen in https://github.com/dschuermann/root-commands/tree/master/ExampleApp/jni
=======
1. Put the sources of the native binaries into the jni folder as seen in https://github.com/dschuermann/root-commands/tree/master/ExampleApp/jni
>>>>>>> fa23a172
2. Write your own Android.mk and Application.mk
3. To automate the renaming process I propose a Gradle task: https://github.com/dschuermann/root-commands/blob/master/ExampleApp/build.gradle . This will rename the files from ``*`` to ``lib*_bin.so``.
4. Execute ``ndk-build`` to build executables
5. Execute ``gradle renameExecutables``
6. Execute ``gradle build``

Now that your executables are bundled, you can use our ``SimpleExecutableCommand`` like in the following example:

```java
SimpleExecutableCommand execCommand = new SimpleExecutableCommand(this, "hello_world", "");

// started as normal shell without root, but you can also start your executables on a root
// shell if you need more privileges!
Shell shell = Shell.startShell();

shell.add(execCommand).waitForFinish();

Toolbox tb = new Toolbox(shell);
if (tb.killAllBinary("hello_world")) {
    Log.d(TAG, "Hello World daemon killed!");
} else {
    Log.d(TAG, "Killing failed!");
}

shell.close();
```

# Contribute

Fork RootCommands and do a Pull Request. I will merge your changes back into the main project.

# Other Documentation
* http://su.chainfire.eu/

# Other Root libraries
* https://github.com/Chainfire/libsuperuser
* http://code.google.com/p/roottools/

# Authors
RootCommands is based on several other open source projects, thus several authors are involved:

* Dominik Schürmann (RootCommands)
* Michael Elsdörfer (Android Autostarts)
* Stephen Erickson, Chris Ravenscroft, Adam Shanks, Jeremy Lakeman (RootTools)<|MERGE_RESOLUTION|>--- conflicted
+++ resolved
@@ -143,11 +143,7 @@
 
 Note: Permission and owner of deployed files: ``-rwxr-xr-x system   system      38092 2012-09-24 19:51 libhello_world_exec.so``
 
-<<<<<<< HEAD
-1. Put the sources of the native executables into the libs folder as seen in https://github.com/dschuermann/root-commands/tree/master/ExampleApp/jni
-=======
-1. Put the sources of the native binaries into the jni folder as seen in https://github.com/dschuermann/root-commands/tree/master/ExampleApp/jni
->>>>>>> fa23a172
+1. Put the sources of the native executables into the jni folder as seen in https://github.com/dschuermann/root-commands/tree/master/ExampleApp/jni
 2. Write your own Android.mk and Application.mk
 3. To automate the renaming process I propose a Gradle task: https://github.com/dschuermann/root-commands/blob/master/ExampleApp/build.gradle . This will rename the files from ``*`` to ``lib*_bin.so``.
 4. Execute ``ndk-build`` to build executables
